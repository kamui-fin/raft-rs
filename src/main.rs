--- conflicted
+++ resolved
@@ -93,11 +93,7 @@
     // master list
     servers: Vec<Server>,
     // pointer into servers, O(1) leader assignments
-<<<<<<< HEAD
     leader: Option<&'s Server<'s>>,
-=======
-    leader: &'s Server,
->>>>>>> afd6aff7
 }
 
 struct ServerState {
